--- conflicted
+++ resolved
@@ -546,6 +546,7 @@
 def test_fail_set_on_parent_node(sample_config_path):
     """
     Test case to verify that setting a value for a parent node will fail.
+    Test case to verify that setting a value for a parent node will fail.
 
     Args:
     - sample_config_path (str): The path to the temporary test configuration file.
@@ -563,11 +564,8 @@
 def test_success_set_on_empty_leaf_node(sample_config_path):
     """
     Test case to verify that setting a leaf node with a value of None will succeed.
-<<<<<<< HEAD
-
-    Args:
-=======
->>>>>>> 0a073798
+
+    Args:
     - sample_config_path (str): The path to the temporary test configuration file.
     """
     with OPNsenseModuleConfig(
